--- conflicted
+++ resolved
@@ -29,12 +29,8 @@
     }
 }
 impl Pack for SynchronizerData {
-<<<<<<< HEAD
-    const LEN: usize = 146; // 1 + 32 + 8 + 8 + 1 + 32 * MAX_ORACLES(10)
-=======
     /// 1 + 32 + 8 + 8 + 1 + 32 * MAX_ORACLES(10)
-    const LEN: usize = 370;
->>>>>>> 6b5f67d7
+    const LEN: usize = 146;
     fn unpack_from_slice(src: &[u8]) -> Result<Self, ProgramError> {
         let src = array_ref![src, 0, 146];
         let (
